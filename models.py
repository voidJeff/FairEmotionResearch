--- conflicted
+++ resolved
@@ -1,33 +1,28 @@
-"""
-Models
-"""
-
-import torch
-import torch.nn as nn
-import torch.nn.functional as F
-from torchvision.models import resnet50, ResNet50_Weights
-
-class baseline_pretrain(nn.Module):
-    """
-    Baseline model for facial expression prediction
-    Finetunes a layer on top of resnet pretrain
-    Args:
-        hidden_size,
-        drop_prob
-    """
-
-    def __init__(self, num_classes = 8):
-        super(baseline_pretrain, self).__init__()
-        self.model_ft= resnet50(pretrained = ResNet50_Weights)
-        num_ftrs = self.model_ft.fc.in_features
-        self.model_ft.fc = nn.Linear(num_ftrs, num_classes)
-
-    def forward(self, x):
-        # forward through linear layers
-        out = self.model_ft(x)
-<<<<<<< HEAD
-        return out
-=======
-        return out
-
->>>>>>> 20caa9a9
+"""
+Models
+"""
+
+import torch
+import torch.nn as nn
+import torch.nn.functional as F
+from torchvision.models import resnet50, ResNet50_Weights
+
+class baseline_pretrain(nn.Module):
+    """
+    Baseline model for facial expression prediction
+    Finetunes a layer on top of resnet pretrain
+    Args:
+        hidden_size,
+        drop_prob
+    """
+
+    def __init__(self, num_classes = 8):
+        super(baseline_pretrain, self).__init__()
+        self.model_ft= resnet50(pretrained = ResNet50_Weights)
+        num_ftrs = self.model_ft.fc.in_features
+        self.model_ft.fc = nn.Linear(num_ftrs, num_classes)
+
+    def forward(self, x):
+        # forward through linear layers
+        out = self.model_ft(x)
+        return out